--- conflicted
+++ resolved
@@ -39,11 +39,7 @@
             if not cpu_quota:
                 cpu_quota = cpu_period * len(cpu_stats)
             limit_per_sec = round(1000000000 * cpu_quota / cpu_period)
-<<<<<<< HEAD
-        self.buffer.append(("docker_cpu", {'limit_per_sec': limit_per_sec}, timestamp, container_metadata.copy()))
-=======
-        self.buffer.append(("docker_cpu", {'limit_ps': limit_per_sec}, timestamp, labels.copy()))
->>>>>>> e6acb34c
+        self.buffer.append(("docker_cpu", {'limit_ps': limit_per_sec}, timestamp, container_metadata.copy()))
         for k, v in enumerate(cpu_stats):
             metadata = container_metadata.copy()
             metadata.update(name=k)
