--- conflicted
+++ resolved
@@ -77,10 +77,7 @@
 graphite_pickle_enabled = False
 graphite_pickle_buffer_size = 500
 
-<<<<<<< HEAD
-=======
 influxdb_enabled = False
->>>>>>> f8fe9711
 influxdb_hosts = [
     "127.0.0.1:8089"
 ]
