--- conflicted
+++ resolved
@@ -16,12 +16,12 @@
 
 import os
 from setuptools import setup
-from bucky2 import __version__
+from bucky import __version__
 
 install_requires = [e.strip() for e in open("requirements.txt") if not e.startswith("#")]
 
 setup(
-    name='bucky2',
+    name='bucky',
     version=__version__,
 
     description='StatsD and CollectD adapter for Graphite',
@@ -31,18 +31,13 @@
             'README.rst'
         )
     ).read(),
-<<<<<<< HEAD
     author = 'Paul J. Davis',
     author_email = 'paul@cloudant.com',
+    maintainer='Trbs',
+    maintainer_email='trbs@trbs.net',
     license = 'ASF2.0',
     url = 'http://github.com/trbs/bucky.git',
-=======
-    author='Trbs',
-    author_email='trbs@trbs.net',
-    license='ASF2.0',
-    url='http://github.com/trbs/bucky2.git',
     install_requires=install_requires,
->>>>>>> a398e0ed
 
     classifiers=[
         'Development Status :: 4 - Beta',
@@ -57,22 +52,18 @@
         'Operating System :: POSIX :: BSD',
         'Operating System :: Unix',
         'Programming Language :: Python',
-<<<<<<< HEAD
-        'Programming Language :: Python :: 2 :: Only',
-=======
         "Programming Language :: Python :: 2",
         "Programming Language :: Python :: 3",
->>>>>>> a398e0ed
         'Topic :: Internet :: Log Analysis',
         'Topic :: System :: Networking :: Monitoring',
         'Topic :: Utilities',
     ],
     zip_safe=False,
-    packages=['bucky2', 'bucky2.metrics', 'bucky2.metrics.stats'],
+    packages=['bucky', 'bucky.metrics', 'bucky.metrics.stats'],
     include_package_data=True,
 
     entry_points="""\
     [console_scripts]
-    bucky2=bucky2.main:main
+    bucky=bucky.main:main
     """
 )